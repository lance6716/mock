// Copyright 2010 Google Inc.
//
// Licensed under the Apache License, Version 2.0 (the "License");
// you may not use this file except in compliance with the License.
// You may obtain a copy of the License at
//
//     http://www.apache.org/licenses/LICENSE-2.0
//
// Unless required by applicable law or agreed to in writing, software
// distributed under the License is distributed on an "AS IS" BASIS,
// WITHOUT WARRANTIES OR CONDITIONS OF ANY KIND, either express or implied.
// See the License for the specific language governing permissions and
// limitations under the License.

// MockGen generates mock implementations of Go interfaces.
package main

// TODO: This does not support recursive embedded interfaces.
// TODO: This does not support embedding package-local interfaces in a separate file.

import (
	"bytes"
	"encoding/json"
	"errors"
	"flag"
	"fmt"
	"go/token"
	"io"
	"log"
	"os"
	"os/exec"
	"path"
	"path/filepath"
	"runtime"
	"sort"
	"strconv"
	"strings"
	"unicode"

	"golang.org/x/mod/modfile"
	toolsimports "golang.org/x/tools/imports"

	"go.uber.org/mock/mockgen/model"
)

const (
	gomockImportPath = "go.uber.org/mock/gomock"
)

var (
	version = ""
	commit  = "none"
	date    = "unknown"
)

var (
	source                 = flag.String("source", "", "(source mode) Input Go source file; enables source mode.")
	destination            = flag.String("destination", "", "Output file; defaults to stdout.")
	mockNames              = flag.String("mock_names", "", "Comma-separated interfaceName=mockName pairs of explicit mock names to use. Mock names default to 'Mock'+ interfaceName suffix.")
	packageOut             = flag.String("package", "", "Package of the generated code; defaults to the package of the input with a 'mock_' prefix.")
	selfPackage            = flag.String("self_package", "", "The full package import path for the generated code. The purpose of this flag is to prevent import cycles in the generated code by trying to include its own package. This can happen if the mock's package is set to one of its inputs (usually the main one) and the output is stdio so mockgen cannot detect the final output package. Setting this flag will then tell mockgen which import to exclude.")
	writeCmdComment        = flag.Bool("write_command_comment", true, "Writes the command used as a comment if true.")
	writePkgComment        = flag.Bool("write_package_comment", true, "Writes package documentation comment (godoc) if true.")
	writeSourceComment     = flag.Bool("write_source_comment", true, "Writes original file (source mode) or interface names (package mode) comment if true.")
	writeGenerateDirective = flag.Bool("write_generate_directive", false, "Add //go:generate directive to regenerate the mock")
	copyrightFile          = flag.String("copyright_file", "", "Copyright file used to add copyright header")
<<<<<<< HEAD
	embed                  = flag.Bool("embed", false, "Embed source interface into generated mock structure")
=======
	buildConstraint        = flag.String("build_constraint", "", "If non-empty, added as //go:build <constraint>")
>>>>>>> b8222fa1
	typed                  = flag.Bool("typed", false, "Generate Type-safe 'Return', 'Do', 'DoAndReturn' function")
	imports                = flag.String("imports", "", "(source mode) Comma-separated name=path pairs of explicit imports to use.")
	auxFiles               = flag.String("aux_files", "", "(source mode) Comma-separated pkg=path pairs of auxiliary Go source files.")
	excludeInterfaces      = flag.String("exclude_interfaces", "", "(source mode) Comma-separated names of interfaces to be excluded")
	modelGob               = flag.String("model_gob", "", "Skip package/source loading entirely and use the gob encoded model.Package at the given path")

	debugParser = flag.Bool("debug_parser", false, "Print out parser results only.")
	showVersion = flag.Bool("version", false, "Print version.")
)

func main() {
	flag.Usage = usage
	flag.Parse()

	notifyAboutDeprecatedFlags()

	if *showVersion {
		printVersion()
		return
	}

	var pkg *model.Package
	var err error
	var packageName string
	if *modelGob != "" {
		pkg, err = gobMode(*modelGob)
	} else if *source != "" {
		pkg, err = sourceMode(*source)
	} else {
		if flag.NArg() != 2 {
			usage()
			log.Fatal("Expected exactly two arguments")
		}
		packageName = flag.Arg(0)
		interfaces := strings.Split(flag.Arg(1), ",")
		if packageName == "." {
			dir, err := os.Getwd()
			if err != nil {
				log.Fatalf("Get current directory failed: %v", err)
			}
			packageName, err = packageNameOfDir(dir)
			if err != nil {
				log.Fatalf("Parse package name failed: %v", err)
			}
		}
		parser := packageModeParser{}
		pkg, err = parser.parsePackage(packageName, interfaces)
	}
	if err != nil {
		log.Fatalf("Loading input failed: %v", err)
	}

	if *debugParser {
		pkg.Print(os.Stdout)
		return
	}

	outputPackageName := *packageOut
	if outputPackageName == "" {
		// pkg.Name in package mode is the base name of the import path,
		// which might have characters that are illegal to have in package names.
		outputPackageName = "mock_" + sanitize(pkg.Name)
	}

	// outputPackagePath represents the fully qualified name of the package of
	// the generated code. Its purposes are to prevent the module from importing
	// itself and to prevent qualifying type names that come from its own
	// package (i.e. if there is a type called X then we want to print "X" not
	// "package.X" since "package" is this package). This can happen if the mock
	// is output into an already existing package.
	outputPackagePath := *selfPackage
	if outputPackagePath == "" && *destination != "" {
		dstPath, err := filepath.Abs(filepath.Dir(*destination))
		if err == nil {
			pkgPath, err := parsePackageImport(dstPath)
			if err == nil {
				outputPackagePath = pkgPath
			} else {
				log.Println("Unable to infer -self_package from destination file path:", err)
			}
		} else {
			log.Println("Unable to determine destination file path:", err)
		}
	}

	g := &generator{
		buildConstraint: *buildConstraint,
	}
	if *source != "" {
		g.filename = *source
	} else {
		g.srcPackage = packageName
		g.srcInterfaces = flag.Arg(1)
	}
	g.destination = *destination

	if *mockNames != "" {
		g.mockNames = parseMockNames(*mockNames)
	}
	if *copyrightFile != "" {
		header, err := os.ReadFile(*copyrightFile)
		if err != nil {
			log.Fatalf("Failed reading copyright file: %v", err)
		}

		g.copyrightHeader = string(header)
	}
	if err := g.Generate(pkg, outputPackageName, outputPackagePath); err != nil {
		log.Fatalf("Failed generating mock: %v", err)
	}
	output := g.Output()
	dst := os.Stdout
	if len(*destination) > 0 {
		if err := os.MkdirAll(filepath.Dir(*destination), os.ModePerm); err != nil {
			log.Fatalf("Unable to create directory: %v", err)
		}
		existing, err := os.ReadFile(*destination)
		if err != nil && !errors.Is(err, os.ErrNotExist) {
			log.Fatalf("Failed reading pre-exiting destination file: %v", err)
		}
		if len(existing) == len(output) && bytes.Equal(existing, output) {
			return
		}
		f, err := os.Create(*destination)
		if err != nil {
			log.Fatalf("Failed opening destination file: %v", err)
		}
		defer f.Close()
		dst = f
	}
	if _, err := dst.Write(output); err != nil {
		log.Fatalf("Failed writing to destination: %v", err)
	}
}

func parseMockNames(names string) map[string]string {
	mocksMap := make(map[string]string)
	for _, kv := range strings.Split(names, ",") {
		parts := strings.SplitN(kv, "=", 2)
		if len(parts) != 2 || parts[1] == "" {
			log.Fatalf("bad mock names spec: %v", kv)
		}
		mocksMap[parts[0]] = parts[1]
	}
	return mocksMap
}

func parseExcludeInterfaces(names string) map[string]struct{} {
	splitNames := strings.Split(names, ",")
	namesSet := make(map[string]struct{}, len(splitNames))
	for _, name := range splitNames {
		if name == "" {
			continue
		}

		namesSet[name] = struct{}{}
	}

	if len(namesSet) == 0 {
		return nil
	}

	return namesSet
}

func usage() {
	_, _ = io.WriteString(os.Stderr, usageText)
	flag.PrintDefaults()
}

const usageText = `mockgen has two modes of operation: source and package.

Source mode generates mock interfaces from a source file.
It is enabled by using the -source flag. Other flags that
may be useful in this mode are -imports, -aux_files and -exclude_interfaces.
Example:
	mockgen -source=foo.go [other options]

Package mode works by specifying the package and interface names.
It is enabled by passing two non-flag arguments: an import path, and a
comma-separated list of symbols. 
You can use "." to refer to the current path's package.
Example:
	mockgen database/sql/driver Conn,Driver
	mockgen . SomeInterface

`

type generator struct {
	buf                       bytes.Buffer
	indent                    string
	mockNames                 map[string]string // may be empty
	filename                  string            // may be empty
	destination               string            // may be empty
	srcPackage, srcInterfaces string            // may be empty
	copyrightHeader           string
	buildConstraint           string // may be empty

	packageMap map[string]string // map from import path to package name
}

func (g *generator) p(format string, args ...any) {
	_, _ = fmt.Fprintf(&g.buf, g.indent+format+"\n", args...)
}

func (g *generator) in() {
	g.indent += "\t"
}

func (g *generator) out() {
	if len(g.indent) > 0 {
		g.indent = g.indent[0 : len(g.indent)-1]
	}
}

// sanitize cleans up a string to make a suitable package name.
func sanitize(s string) string {
	t := ""
	for _, r := range s {
		if t == "" {
			if unicode.IsLetter(r) || r == '_' {
				t += string(r)
				continue
			}
		} else {
			if unicode.IsLetter(r) || unicode.IsDigit(r) || r == '_' {
				t += string(r)
				continue
			}
		}
		t += "_"
	}
	if t == "_" {
		t = "x"
	}
	return t
}

func (g *generator) Generate(pkg *model.Package, outputPkgName string, outputPackagePath string) error {
	if outputPkgName != pkg.Name && *selfPackage == "" {
		// reset outputPackagePath if it's not passed in through -self_package
		outputPackagePath = ""
	}

	if g.copyrightHeader != "" {
		lines := strings.Split(g.copyrightHeader, "\n")
		for _, line := range lines {
			g.p("// %s", line)
		}
		g.p("")
	}

	if g.buildConstraint != "" {
		g.p("//go:build %s", g.buildConstraint)
		// https://pkg.go.dev/cmd/go#hdr-Build_constraints:~:text=a%20build%20constraint%20should%20be%20followed%20by%20a%20blank%20line
		g.p("")
	}

	g.p("// Code generated by MockGen. DO NOT EDIT.")
	if *writeSourceComment {
		if g.filename != "" {
			g.p("// Source: %v", g.filename)
		} else {
			g.p("// Source: %v (interfaces: %v)", g.srcPackage, g.srcInterfaces)
		}
	}
	if *writeCmdComment {
		g.p("//")
		g.p("// Generated by this command:")
		g.p("//")
		// only log the name of the executable, not the full path
		name := filepath.Base(os.Args[0])
		if runtime.GOOS == "windows" {
			name = strings.TrimSuffix(name, ".exe")
		}
		g.p("//\t%v", strings.Join(append([]string{name}, os.Args[1:]...), " "))
		g.p("//")
	}

	// Get all required imports, and generate unique names for them all.
	im := pkg.Imports()
	im[gomockImportPath] = true

	// Only import reflect if it's used. We only use reflect in mocked methods
	// so only import if any of the mocked interfaces have methods.
	for _, intf := range pkg.Interfaces {
		if len(intf.Methods) > 0 {
			im["reflect"] = true
			break
		}
	}

	// Sort keys to make import alias generation predictable
	sortedPaths := make([]string, len(im))
	x := 0
	for pth := range im {
		sortedPaths[x] = pth
		x++
	}
	sort.Strings(sortedPaths)

	packagesName := createPackageMap(sortedPaths)

	definedImports := make(map[string]string, len(im))
	if *imports != "" {
		for _, kv := range strings.Split(*imports, ",") {
			eq := strings.Index(kv, "=")
			if k, v := kv[:eq], kv[eq+1:]; k != "." {
				definedImports[v] = k
			}
		}
	}

	g.packageMap = make(map[string]string, len(im))
	localNames := make(map[string]bool, len(im))
	for _, pth := range sortedPaths {
		base, ok := packagesName[pth]
		if !ok {
			base = sanitize(path.Base(pth))
		}

		// Local names for an imported package can usually be the basename of the import path.
		// A couple of situations don't permit that, such as duplicate local names
		// (e.g. importing "html/template" and "text/template"), or where the basename is
		// a keyword (e.g. "foo/case") or when defining a name for that by using the -imports flag.
		// try base0, base1, ...
		pkgName := base

		if _, ok := definedImports[base]; ok {
			pkgName = definedImports[base]
		}

		i := 0
		for localNames[pkgName] || token.Lookup(pkgName).IsKeyword() || pkgName == "any" {
			pkgName = base + strconv.Itoa(i)
			i++
		}

		// Avoid importing package if source pkg == output pkg
		if pth == pkg.PkgPath && outputPackagePath == pkg.PkgPath {
			continue
		}

		g.packageMap[pth] = pkgName
		localNames[pkgName] = true
	}
	if *embed && pkg.Name != *packageOut {
		g.packageMap[g.srcPackage] = pkg.Name
	}

	// Ensure there is an empty line between “generated by” block and
	// package documentation comments to follow the recommendations:
	// https://go.dev/wiki/CodeReviewComments#package-comments
	// That is, “generated by” should not be a package comment.
	g.p("")

	if *writePkgComment {
		g.p("// Package %v is a generated GoMock package.", outputPkgName)
	}
	g.p("package %v", outputPkgName)
	g.p("")
	g.p("import (")
	g.in()
	for pkgPath, pkgName := range g.packageMap {
		if pkgPath == outputPackagePath {
			continue
		}
		g.p("%v %q", pkgName, pkgPath)
	}
	for _, pkgPath := range pkg.DotImports {
		g.p(". %q", pkgPath)
	}
	g.out()
	g.p(")")

	if *writeGenerateDirective {
		g.p("//go:generate %v", strings.Join(os.Args, " "))
	}

	for _, intf := range pkg.Interfaces {
		if err := g.GenerateMockInterface(pkg.Name, intf, outputPackagePath); err != nil {
			return err
		}
	}

	return nil
}

// The name of the mock type to use for the given interface identifier.
func (g *generator) mockName(typeName string) string {
	if mockName, ok := g.mockNames[typeName]; ok {
		return mockName
	}

	return "Mock" + typeName
}

// formattedTypeParams returns a long and short form of type param info used for
// printing. If analyzing a interface with type param [I any, O any] the result
// will be:
// "[I any, O any]", "[I, O]"
func (g *generator) formattedTypeParams(it *model.Interface, pkgOverride string) (string, string) {
	if len(it.TypeParams) == 0 {
		return "", ""
	}
	var long, short strings.Builder
	long.WriteString("[")
	short.WriteString("[")
	for i, v := range it.TypeParams {
		if i != 0 {
			long.WriteString(", ")
			short.WriteString(", ")
		}
		long.WriteString(v.Name)
		short.WriteString(v.Name)
		long.WriteString(fmt.Sprintf(" %s", v.Type.String(g.packageMap, pkgOverride)))
	}
	long.WriteString("]")
	short.WriteString("]")
	return long.String(), short.String()
}

func (g *generator) GenerateMockInterface(pkgName string, intf *model.Interface, outputPackagePath string) error {
	mockType := g.mockName(intf.Name)
	longTp, shortTp := g.formattedTypeParams(intf, outputPackagePath)

	g.p("")
	g.p("// %v is a mock of %v interface.", mockType, intf.Name)
	g.p("type %v%v struct {", mockType, longTp)
	g.in()
	if *embed {
		if pkgName != *packageOut {
			g.p("%v.%v", pkgName, intf.Name)
		} else {
			g.p("%v", intf.Name)
		}
	}
	g.p("ctrl     *gomock.Controller")
	g.p("recorder *%vMockRecorder%v", mockType, shortTp)
	g.p("isgomock struct{}")
	g.out()
	g.p("}")
	g.p("")

	g.p("// %vMockRecorder is the mock recorder for %v.", mockType, mockType)
	g.p("type %vMockRecorder%v struct {", mockType, longTp)
	g.in()
	g.p("mock *%v%v", mockType, shortTp)
	g.out()
	g.p("}")
	g.p("")

	g.p("// New%v creates a new mock instance.", mockType)
	g.p("func New%v%v(ctrl *gomock.Controller) *%v%v {", mockType, longTp, mockType, shortTp)
	g.in()
	g.p("mock := &%v%v{ctrl: ctrl}", mockType, shortTp)
	g.p("mock.recorder = &%vMockRecorder%v{mock}", mockType, shortTp)
	g.p("return mock")
	g.out()
	g.p("}")
	g.p("")

	// XXX: possible name collision here if someone has EXPECT in their interface.
	g.p("// EXPECT returns an object that allows the caller to indicate expected use.")
	g.p("func (m *%v%v) EXPECT() *%vMockRecorder%v {", mockType, shortTp, mockType, shortTp)
	g.in()
	g.p("return m.recorder")
	g.out()
	g.p("}")

	g.GenerateMockMethods(mockType, intf, outputPackagePath, longTp, shortTp, *typed)

	return nil
}

type byMethodName []*model.Method

func (b byMethodName) Len() int           { return len(b) }
func (b byMethodName) Swap(i, j int)      { b[i], b[j] = b[j], b[i] }
func (b byMethodName) Less(i, j int) bool { return b[i].Name < b[j].Name }

func (g *generator) GenerateMockMethods(mockType string, intf *model.Interface, pkgOverride, longTp, shortTp string, typed bool) {
	sort.Sort(byMethodName(intf.Methods))
	for _, m := range intf.Methods {
		g.p("")
		_ = g.GenerateMockMethod(mockType, m, pkgOverride, shortTp)
		g.p("")
		_ = g.GenerateMockRecorderMethod(intf, m, shortTp, typed)
		if typed {
			g.p("")
			_ = g.GenerateMockReturnCallMethod(intf, m, pkgOverride, longTp, shortTp)
		}
	}
}

func makeArgString(argNames, argTypes []string) string {
	args := make([]string, len(argNames))
	for i, name := range argNames {
		// specify the type only once for consecutive args of the same type
		if i+1 < len(argTypes) && argTypes[i] == argTypes[i+1] {
			args[i] = name
		} else {
			args[i] = name + " " + argTypes[i]
		}
	}
	return strings.Join(args, ", ")
}

// GenerateMockMethod generates a mock method implementation.
// If non-empty, pkgOverride is the package in which unqualified types reside.
func (g *generator) GenerateMockMethod(mockType string, m *model.Method, pkgOverride, shortTp string) error {
	argNames := g.getArgNames(m, true /* in */)
	argTypes := g.getArgTypes(m, pkgOverride, true /* in */)
	argString := makeArgString(argNames, argTypes)

	rets := make([]string, len(m.Out))
	for i, p := range m.Out {
		rets[i] = p.Type.String(g.packageMap, pkgOverride)
	}
	retString := strings.Join(rets, ", ")
	if len(rets) > 1 {
		retString = "(" + retString + ")"
	}
	if retString != "" {
		retString = " " + retString
	}

	ia := newIdentifierAllocator(argNames)
	idRecv := ia.allocateIdentifier("m")

	g.p("// %v mocks base method.", m.Name)
	g.p("func (%v *%v%v) %v(%v)%v {", idRecv, mockType, shortTp, m.Name, argString, retString)
	g.in()
	g.p("%s.ctrl.T.Helper()", idRecv)

	var callArgs string
	if m.Variadic == nil {
		if len(argNames) > 0 {
			callArgs = ", " + strings.Join(argNames, ", ")
		}
	} else {
		// Non-trivial. The generated code must build a []any,
		// but the variadic argument may be any type.
		idVarArgs := ia.allocateIdentifier("varargs")
		idVArg := ia.allocateIdentifier("a")
		g.p("%s := []any{%s}", idVarArgs, strings.Join(argNames[:len(argNames)-1], ", "))
		g.p("for _, %s := range %s {", idVArg, argNames[len(argNames)-1])
		g.in()
		g.p("%s = append(%s, %s)", idVarArgs, idVarArgs, idVArg)
		g.out()
		g.p("}")
		callArgs = ", " + idVarArgs + "..."
	}
	if len(m.Out) == 0 {
		g.p(`%v.ctrl.Call(%v, %q%v)`, idRecv, idRecv, m.Name, callArgs)
	} else {
		idRet := ia.allocateIdentifier("ret")
		g.p(`%v := %v.ctrl.Call(%v, %q%v)`, idRet, idRecv, idRecv, m.Name, callArgs)

		// Go does not allow "naked" type assertions on nil values, so we use the two-value form here.
		// The value of that is either (x.(T), true) or (Z, false), where Z is the zero value for T.
		// Happily, this coincides with the semantics we want here.
		retNames := make([]string, len(rets))
		for i, t := range rets {
			retNames[i] = ia.allocateIdentifier(fmt.Sprintf("ret%d", i))
			g.p("%s, _ := %s[%d].(%s)", retNames[i], idRet, i, t)
		}
		g.p("return " + strings.Join(retNames, ", "))
	}

	g.out()
	g.p("}")
	return nil
}

func (g *generator) GenerateMockRecorderMethod(intf *model.Interface, m *model.Method, shortTp string, typed bool) error {
	mockType := g.mockName(intf.Name)
	argNames := g.getArgNames(m, true)

	var argString string
	if m.Variadic == nil {
		argString = strings.Join(argNames, ", ")
	} else {
		argString = strings.Join(argNames[:len(argNames)-1], ", ")
	}
	if argString != "" {
		argString += " any"
	}

	if m.Variadic != nil {
		if argString != "" {
			argString += ", "
		}
		argString += fmt.Sprintf("%s ...any", argNames[len(argNames)-1])
	}

	ia := newIdentifierAllocator(argNames)
	idRecv := ia.allocateIdentifier("mr")

	g.p("// %v indicates an expected call of %v.", m.Name, m.Name)
	if typed {
		g.p("func (%s *%vMockRecorder%v) %v(%v) *%s%sCall%s {", idRecv, mockType, shortTp, m.Name, argString, mockType, m.Name, shortTp)
	} else {
		g.p("func (%s *%vMockRecorder%v) %v(%v) *gomock.Call {", idRecv, mockType, shortTp, m.Name, argString)
	}

	g.in()
	g.p("%s.mock.ctrl.T.Helper()", idRecv)

	var callArgs string
	if m.Variadic == nil {
		if len(argNames) > 0 {
			callArgs = ", " + strings.Join(argNames, ", ")
		}
	} else {
		if len(argNames) == 1 {
			// Easy: just use ... to push the arguments through.
			callArgs = ", " + argNames[0] + "..."
		} else {
			// Hard: create a temporary slice.
			idVarArgs := ia.allocateIdentifier("varargs")
			g.p("%s := append([]any{%s}, %s...)",
				idVarArgs,
				strings.Join(argNames[:len(argNames)-1], ", "),
				argNames[len(argNames)-1])
			callArgs = ", " + idVarArgs + "..."
		}
	}
	if typed {
		g.p(`call := %s.mock.ctrl.RecordCallWithMethodType(%s.mock, "%s", reflect.TypeOf((*%s%s)(nil).%s)%s)`, idRecv, idRecv, m.Name, mockType, shortTp, m.Name, callArgs)
		g.p(`return &%s%sCall%s{Call: call}`, mockType, m.Name, shortTp)
	} else {
		g.p(`return %s.mock.ctrl.RecordCallWithMethodType(%s.mock, "%s", reflect.TypeOf((*%s%s)(nil).%s)%s)`, idRecv, idRecv, m.Name, mockType, shortTp, m.Name, callArgs)
	}

	g.out()
	g.p("}")
	return nil
}

func (g *generator) GenerateMockReturnCallMethod(intf *model.Interface, m *model.Method, pkgOverride, longTp, shortTp string) error {
	mockType := g.mockName(intf.Name)
	argNames := g.getArgNames(m, true /* in */)
	retNames := g.getArgNames(m, false /* out */)
	argTypes := g.getArgTypes(m, pkgOverride, true /* in */)
	retTypes := g.getArgTypes(m, pkgOverride, false /* out */)
	argString := strings.Join(argTypes, ", ")

	rets := make([]string, len(m.Out))
	for i, p := range m.Out {
		rets[i] = p.Type.String(g.packageMap, pkgOverride)
	}

	var retString string
	switch {
	case len(rets) == 1:
		retString = " " + rets[0]
	case len(rets) > 1:
		retString = " (" + strings.Join(rets, ", ") + ")"
	}

	ia := newIdentifierAllocator(argNames)
	idRecv := ia.allocateIdentifier("c")

	recvStructName := mockType + m.Name

	g.p("// %s%sCall wrap *gomock.Call", mockType, m.Name)
	g.p("type %s%sCall%s struct{", mockType, m.Name, longTp)
	g.in()
	g.p("*gomock.Call")
	g.out()
	g.p("}")

	g.p("// Return rewrite *gomock.Call.Return")
	g.p("func (%s *%sCall%s) Return(%v) *%sCall%s {", idRecv, recvStructName, shortTp, makeArgString(retNames, retTypes), recvStructName, shortTp)
	g.in()
	var retArgs string
	if len(retNames) > 0 {
		retArgs = strings.Join(retNames, ", ")
	}
	g.p(`%s.Call =  %v.Call.Return(%v)`, idRecv, idRecv, retArgs)
	g.p("return %s", idRecv)
	g.out()
	g.p("}")

	g.p("// Do rewrite *gomock.Call.Do")
	g.p("func (%s *%sCall%s) Do(f func(%v)%v) *%sCall%s {", idRecv, recvStructName, shortTp, argString, retString, recvStructName, shortTp)
	g.in()
	g.p(`%s.Call = %v.Call.Do(f)`, idRecv, idRecv)
	g.p("return %s", idRecv)
	g.out()
	g.p("}")

	g.p("// DoAndReturn rewrite *gomock.Call.DoAndReturn")
	g.p("func (%s *%sCall%s) DoAndReturn(f func(%v)%v) *%sCall%s {", idRecv, recvStructName, shortTp, argString, retString, recvStructName, shortTp)
	g.in()
	g.p(`%s.Call = %v.Call.DoAndReturn(f)`, idRecv, idRecv)
	g.p("return %s", idRecv)
	g.out()
	g.p("}")
	return nil
}

func (g *generator) getArgNames(m *model.Method, in bool) []string {
	var params []*model.Parameter
	if in {
		params = m.In
	} else {
		params = m.Out
	}
	argNames := make([]string, len(params))
	for i, p := range params {
		name := p.Name
		if name == "" || name == "_" {
			name = fmt.Sprintf("arg%d", i)
		}
		argNames[i] = name
	}
	if m.Variadic != nil && in {
		name := m.Variadic.Name
		if name == "" {
			name = fmt.Sprintf("arg%d", len(params))
		}
		argNames = append(argNames, name)
	}
	return argNames
}

func (g *generator) getArgTypes(m *model.Method, pkgOverride string, in bool) []string {
	var params []*model.Parameter
	if in {
		params = m.In
	} else {
		params = m.Out
	}
	argTypes := make([]string, len(params))
	for i, p := range params {
		argTypes[i] = p.Type.String(g.packageMap, pkgOverride)
	}
	if m.Variadic != nil {
		argTypes = append(argTypes, "..."+m.Variadic.Type.String(g.packageMap, pkgOverride))
	}
	return argTypes
}

type identifierAllocator map[string]struct{}

func newIdentifierAllocator(taken []string) identifierAllocator {
	a := make(identifierAllocator, len(taken))
	for _, s := range taken {
		a[s] = struct{}{}
	}
	return a
}

func (o identifierAllocator) allocateIdentifier(want string) string {
	id := want
	for i := 2; ; i++ {
		if _, ok := o[id]; !ok {
			o[id] = struct{}{}
			return id
		}
		id = want + "_" + strconv.Itoa(i)
	}
}

// Output returns the generator's output, formatted in the standard Go style.
func (g *generator) Output() []byte {
	src, err := toolsimports.Process(g.destination, g.buf.Bytes(), nil)
	if err != nil {
		log.Fatalf("Failed to format generated source code: %s\n%s", err, g.buf.String())
	}
	return src
}

// createPackageMap returns a map of import path to package name
// for specified importPaths.
func createPackageMap(importPaths []string) map[string]string {
	var pkg struct {
		Name       string
		ImportPath string
	}
	pkgMap := make(map[string]string)
	b := bytes.NewBuffer(nil)
	args := []string{"list", "-json=ImportPath,Name"}
	args = append(args, importPaths...)
	cmd := exec.Command("go", args...)
	cmd.Stdout = b
	cmd.Run()
	dec := json.NewDecoder(b)
	for dec.More() {
		err := dec.Decode(&pkg)
		if err != nil {
			log.Printf("failed to decode 'go list' output: %v", err)
			continue
		}
		pkgMap[pkg.ImportPath] = pkg.Name
	}
	return pkgMap
}

func printVersion() {
	if version != "" {
		fmt.Printf("v%s\nCommit: %s\nDate: %s\n", version, commit, date)
	} else {
		printModuleVersion()
	}
}

// parseImportPackage get package import path via source file
// an alternative implementation is to use:
// cfg := &packages.Config{Mode: packages.NeedName, Tests: true, Dir: srcDir}
// pkgs, err := packages.Load(cfg, "file="+source)
// However, it will call "go list" and slow down the performance
func parsePackageImport(srcDir string) (string, error) {
	moduleMode := os.Getenv("GO111MODULE")
	// trying to find the module
	if moduleMode != "off" {
		currentDir := srcDir
		for {
			dat, err := os.ReadFile(filepath.Join(currentDir, "go.mod"))
			if os.IsNotExist(err) {
				if currentDir == filepath.Dir(currentDir) {
					// at the root
					break
				}
				currentDir = filepath.Dir(currentDir)
				continue
			} else if err != nil {
				return "", err
			}
			modulePath := modfile.ModulePath(dat)
			return filepath.ToSlash(filepath.Join(modulePath, strings.TrimPrefix(srcDir, currentDir))), nil
		}
	}
	// fall back to GOPATH mode
	goPaths := os.Getenv("GOPATH")
	if goPaths == "" {
		return "", fmt.Errorf("GOPATH is not set")
	}
	goPathList := strings.Split(goPaths, string(os.PathListSeparator))
	for _, goPath := range goPathList {
		sourceRoot := filepath.Join(goPath, "src") + string(os.PathSeparator)
		if strings.HasPrefix(srcDir, sourceRoot) {
			return filepath.ToSlash(strings.TrimPrefix(srcDir, sourceRoot)), nil
		}
	}
	return "", errOutsideGoPath
}<|MERGE_RESOLUTION|>--- conflicted
+++ resolved
@@ -64,11 +64,8 @@
 	writeSourceComment     = flag.Bool("write_source_comment", true, "Writes original file (source mode) or interface names (package mode) comment if true.")
 	writeGenerateDirective = flag.Bool("write_generate_directive", false, "Add //go:generate directive to regenerate the mock")
 	copyrightFile          = flag.String("copyright_file", "", "Copyright file used to add copyright header")
-<<<<<<< HEAD
 	embed                  = flag.Bool("embed", false, "Embed source interface into generated mock structure")
-=======
 	buildConstraint        = flag.String("build_constraint", "", "If non-empty, added as //go:build <constraint>")
->>>>>>> b8222fa1
 	typed                  = flag.Bool("typed", false, "Generate Type-safe 'Return', 'Do', 'DoAndReturn' function")
 	imports                = flag.String("imports", "", "(source mode) Comma-separated name=path pairs of explicit imports to use.")
 	auxFiles               = flag.String("aux_files", "", "(source mode) Comma-separated pkg=path pairs of auxiliary Go source files.")
